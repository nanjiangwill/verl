# Copyright 2023-2024 SGLang Team
#
# Licensed under the Apache License, Version 2.0 (the "License");
# you may not use this file except in compliance with the License.
# You may obtain a copy of the License at
#
#     http://www.apache.org/licenses/LICENSE-2.0
#
# Unless required by applicable law or agreed to in writing, software
# distributed under the License is distributed on an "AS IS" BASIS,
# WITHOUT WARRANTIES OR CONDITIONS OF ANY KIND, either express or implied.
# See the License for the specific language governing permissions and
# limitations under the License.
import os
from datetime import timedelta

import torch
from omegaconf import OmegaConf
from transformers import AutoModelForCausalLM, AutoTokenizer, GenerationConfig

from verl.utils.model import compute_position_id_with_mask
from verl.utils.torch_functional import pad_sequence_to_length


# ====================== utils ======================
def levenshtein(s1, s2):
    m, n = len(s1), len(s2)
    dp = [[0] * (n + 1) for _ in range(m + 1)]
    for i in range(m + 1):
        dp[i][0] = i
    for j in range(n + 1):
        dp[0][j] = j
    for i in range(1, m + 1):
        for j in range(1, n + 1):
            cost = 0 if s1[i - 1] == s2[j - 1] else 1
            dp[i][j] = min(dp[i - 1][j] + 1, dp[i][j - 1] + 1, dp[i - 1][j - 1] + cost)
    return dp[m][n]


def are_lists_similar(a, b, threshold=10):
    if len(a) != len(b):
        print("The lists are of different lengths.")
        return False
    total_length = 0
    total_diff = 0
    for s1, s2 in zip(a, b, strict=True):
        max_len = max(len(s1), len(s2))
        total_length += max_len
        total_diff += levenshtein(s1, s2)
    percentage_difference = (total_diff / total_length) * 100
    print(f"Total difference: {percentage_difference:.2f}%")
    return percentage_difference <= threshold


def initialize_global_process_group(timeout_second=36000, spmd=False):
    import torch.distributed

    if not torch.distributed.is_initialized():  # Check if already initialized
        print("Initializing process group...")
        torch.distributed.init_process_group(timeout=timedelta(seconds=timeout_second))
    else:
        print("Process group already initialized.")

    local_rank = int(os.environ["LOCAL_RANK"])
    rank = int(os.environ["RANK"])
    world_size = int(os.environ["WORLD_SIZE"])
    torch.cuda.set_device(local_rank)

    CUDA_VISIBLE_DEVICES = os.environ.get("CUDA_VISIBLE_DEVICES", "")
    if not CUDA_VISIBLE_DEVICES:
        if spmd:
            # CUDA_VISIBLE_DEVICES = ','.join(str(i) for i in range(tensor_parallel_size))
            CUDA_VISIBLE_DEVICES = ",".join(str(i) for i in range(world_size))
        else:
            CUDA_VISIBLE_DEVICES = str(local_rank)
        os.environ["CUDA_VISIBLE_DEVICES"] = CUDA_VISIBLE_DEVICES
        print(f"CUDA_VISIBLE_DEVICES is not set, set to {CUDA_VISIBLE_DEVICES}")

    return local_rank, rank, world_size


def clean_torchelastic_env():
    for k in ["TORCHELASTIC_USE_AGENT_STORE"]:
        if k in os.environ:
            del os.environ[k]


def load_tokenizer_and_model(local_model_path, dtype="bfloat16"):
    tokenizer = AutoTokenizer.from_pretrained(local_model_path, padding_side="left")
    tokenizer.pad_token = tokenizer.eos_token
    model = AutoModelForCausalLM.from_pretrained(local_model_path, torch_dtype=getattr(torch, dtype), device_map="cuda")
    return tokenizer, model


def prepare_inputs(tokenizer, prompts, max_prompt_length):
    pad_token_id = tokenizer.pad_token_id if tokenizer.pad_token_id is not None else tokenizer.eos_token_id
    tokenized = tokenizer(prompts, return_tensors="pt", padding=True)
    input_ids = pad_sequence_to_length(tokenized["input_ids"], max_prompt_length, pad_token_id, left_pad=True)
    attention_mask = pad_sequence_to_length(
        tokenized["attention_mask"], max_prompt_length, pad_token_id=0, left_pad=True
    )
    position_ids = compute_position_id_with_mask(attention_mask)
    position_ids = pad_sequence_to_length(position_ids, max_prompt_length, pad_token_id=0, left_pad=True)
    return input_ids, attention_mask, position_ids


def generate_hf_output(model, input_ids, attention_mask, tokenizer, max_response_length):
    generation_config = GenerationConfig(do_sample=False)
    output = model.generate(
        input_ids=input_ids.cuda(),
        attention_mask=attention_mask.cuda(),
        max_new_tokens=max_response_length,
        eos_token_id=tokenizer.eos_token_id,
        pad_token_id=tokenizer.pad_token_id,
        generation_config=generation_config,
        output_scores=False,
        return_dict_in_generate=True,
        use_cache=False,
    )
    seq = output.sequences
    response = seq[:, input_ids.shape[1] :]
    return tokenizer.batch_decode(response)


def get_rollout_config(
    max_response_length,
    max_prompt_length,
    dtype,
    tensor_parallel_size,
    tool_config_path=None,
    interaction_config_path=None,
):
    sampling_params = dict(
        n=1,
        temperature=0,
        top_p=1,
        top_k=-1,
        max_new_tokens=max_response_length,
        presence_penalty=0.0,
        frequency_penalty=0.0,
        repetition_penalty=1.0,
        skip_special_tokens=True,
        spaces_between_special_tokens=True,
        ignore_eos=False,
    )

    rollout_config = OmegaConf.create(
        {
            "name": "sglang",
            "mode": "sync",
            "load_format": "dummy_dtensor",
            "enforce_eager": False,
            "free_cache_engine": True,
            "dtype": dtype,
            "gpu_memory_utilization": 0.5,
            "ignore_eos": False,
            "max_num_batched_tokens": 8192,
            "prompt_length": max_prompt_length,
            "response_length": max_response_length,
            "tensor_model_parallel_size": tensor_parallel_size,
            # set to 128MB only for testing
            "update_weights_bucket_megabytes": 128,
            "multi_turn": {
                "max_assistant_turns": 4,
                "max_user_turns": 4,
                "enable": True,
                "tool_config_path": tool_config_path,
                "interaction_config_path": interaction_config_path,
                "use_inference_chat_template": False,
                "tokenization_sanity_check_mode": "strict",
            },
<<<<<<< HEAD
            "engine_kwargs": {
                "sglang": {
                    "token_out": False,
                }
            },
=======
            "calculate_log_probs": False,
>>>>>>> 3e2bceb1
            "max_model_len": None,
            **sampling_params,
        }
    )

    return rollout_config<|MERGE_RESOLUTION|>--- conflicted
+++ resolved
@@ -169,15 +169,12 @@
                 "use_inference_chat_template": False,
                 "tokenization_sanity_check_mode": "strict",
             },
-<<<<<<< HEAD
             "engine_kwargs": {
                 "sglang": {
                     "token_out": False,
                 }
             },
-=======
             "calculate_log_probs": False,
->>>>>>> 3e2bceb1
             "max_model_len": None,
             **sampling_params,
         }
