# Copyright 2024 Bytedance Ltd. and/or its affiliates
# Copyright 2023-2024 SGLang Team
# Copyright 2025 ModelBest Inc. and/or its affiliates
#
# Licensed under the Apache License, Version 2.0 (the "License");
# you may not use this file except in compliance with the License.
# You may obtain a copy of the License at
#
#     http://www.apache.org/licenses/LICENSE-2.0
#
# Unless required by applicable law or agreed to in writing, software
# distributed under the License is distributed on an "AS IS" BASIS,
# WITHOUT WARRANTIES OR CONDITIONS OF ANY KIND, either express or implied.
# See the License for the specific language governing permissions and
# limitations under the License.

import copy
import logging
import os
import re
from collections import defaultdict
from typing import List, Optional, Union

import datasets
import numpy as np
import torch
from omegaconf import DictConfig, ListConfig
from torch.utils.data import Dataset
from transformers import PreTrainedTokenizer, ProcessorMixin

import verl.utils.torch_functional as verl_F
from verl.utils.model import compute_position_id_with_mask

logger = logging.getLogger(__name__)


def collate_fn(data_list: list[dict]) -> dict:
    """
    Collate a batch of sample dicts into batched tensors and arrays.

    Args:
        data_list: List of dicts mapping feature names to torch.Tensor or other values.

    Returns:
        Dict where tensor entries are stacked into a torch.Tensor of shape
        (batch_size, *dims) and non-tensor entries are converted to
        np.ndarray of dtype object with shape (batch_size,).
    """
    tensors = defaultdict(list)
    non_tensors = defaultdict(list)

    for data in data_list:
        for key, val in data.items():
            if isinstance(val, torch.Tensor):
                tensors[key].append(val)
            else:
                non_tensors[key].append(val)

    for key, val in tensors.items():
        tensors[key] = torch.stack(val, dim=0)

    for key, val in non_tensors.items():
        non_tensors[key] = np.array(val, dtype=object)

    return {**tensors, **non_tensors}


class RLHFDataset(Dataset):
    """
    Load and preprocess RLHF data from Parquet files.

    - Caches files locally.
    - Reads into a HuggingFace Dataset and tokenizes prompts.
    - Optionally handles images/videos via a ProcessorMixin.
    - Filters prompts over a max length.
    - Supports resuming from checkpoints.

    Args:
        data_files (str or list): Path(s) to Parquet file(s).
        tokenizer (PreTrainedTokenizer): For the tokenization of text to token IDs.
        config (DictConfig): Options like cache_dir, prompt_key, max_prompt_length, truncation, etc.
        processor (ProcessorMixin, optional): Multimodal preprocessor for images/videos.
    """

    def __init__(
        self,
        data_files: Union[str, List[str]],
        tokenizer: PreTrainedTokenizer,
        config: DictConfig,
        processor: Optional[ProcessorMixin] = None,
    ):
        if not isinstance(data_files, (List, ListConfig)):
            data_files = [data_files]

        self.data_files = copy.deepcopy(data_files)
        self.original_data_files = copy.deepcopy(data_files)  # use for resume
        self.tokenizer = tokenizer
        self.processor = processor
        self.config = config

        self.cache_dir = os.path.expanduser(config.get("cache_dir", "~/.cache/verl/rlhf"))
        self.prompt_key = config.get("prompt_key", "prompt")
        self.image_key = config.get("image_key", "images")
        self.video_key = config.get("video_key", "videos")
        self.max_prompt_length = config.get("max_prompt_length", 1024)
        self.return_raw_chat = config.get("return_raw_chat", False)
        self.return_full_prompt = config.get("return_full_prompt", False)
        self.truncation = config.get("truncation", "error")
        self.filter_overlong_prompts = config.get("filter_overlong_prompts", True)

        self.num_workers = config.get("filter_overlong_prompts_workers", max(1, os.cpu_count() // 4))
        self.num_workers = min(self.num_workers, os.cpu_count())
        self.use_shm = config.get("use_shm", False)
        self.chat_template_func = config.get("chat_template_func", None)
        self.need_tools_kwargs = config.get("need_tools_kwargs", False)
        self.filter_prompts = config.get("filter_prompts", True)
        self.serialize_dataset = False
<<<<<<< HEAD
        self.process_multi_modal_inputs_in_dataset = config.get("process_multi_modal_inputs_in_dataset", True)

        self.processor_type = self.processor.image_processor.__class__.__name__ if self.processor is not None else None
        if self.processor_type == "MiniCPMVImageProcessor":
            from verl.utils.dataset.vision_utils import init_minicpmo_config

            self.minicpmo_config = init_minicpmo_config(self.processor, config)

=======
>>>>>>> 8ba2f27c
        self._download()
        self._read_files_and_tokenize()

    def _download(self, use_origin_parquet=False):
        from verl.utils.fs import copy_to_local

        data_files = self.data_files if not use_origin_parquet else self.original_data_files
        for i, parquet_file in enumerate(data_files):
            self.data_files[i] = copy_to_local(src=parquet_file, cache_dir=self.cache_dir, use_shm=self.use_shm)

    def _read_files_and_tokenize(self):
        dataframes = []
        for parquet_file in self.data_files:
            # read parquet files and cache
            dataframe = datasets.load_dataset("parquet", data_files=parquet_file)["train"]
            dataframes.append(dataframe)
        self.dataframe: datasets.Dataset = datasets.concatenate_datasets(dataframes)

        print(f"dataset len: {len(self.dataframe)}")

        # filter out too long prompts
        if self.filter_overlong_prompts:
            tokenizer = self.tokenizer
            processor = self.processor
            prompt_key = self.prompt_key
            image_key = self.image_key
            video_key = self.video_key

            if processor is not None:
                from verl.utils.dataset.vision_utils import process_image, process_video

                def doc2len(doc) -> int:
                    messages = self._build_messages(doc)
                    raw_prompt = self.processor.apply_chat_template(messages, add_generation_prompt=True, tokenize=False)
                    images = [process_image(image) for image in messages.pop(image_key)] if image_key in messages else None
                    videos = [process_video(video) for video in messages.pop(video_key)] if video_key in messages else None

                    return len(processor(text=[raw_prompt], images=images, videos=videos)["input_ids"][0])

            else:

                def doc2len(doc) -> int:
                    return len(tokenizer.apply_chat_template(doc[prompt_key], add_generation_prompt=True))

            self.dataframe = self.dataframe.filter(
                lambda doc: doc2len(doc) <= self.max_prompt_length,
                num_proc=self.num_workers,
                desc=f"Filtering prompts longer than {self.max_prompt_length} tokens",
            )

            print(f"filter dataset len: {len(self.dataframe)}")

    def resume_dataset_state(self):
        self.serialize_dataset = not hasattr(self, "original_data_files")
        # resume dataframe if not it's serialized in data.pt
        if not self.serialize_dataset:
            self._download(use_origin_parquet=True)  # download and resume from original parquet files
            self._read_files_and_tokenize()
        else:
            print(r"old dataloader ckpt file is used, please train from scratch for better ckpt performance")

    def __len__(self):
        return len(self.dataframe)

    def _build_messages(self, example: dict):
        messages: list = example.pop(self.prompt_key)

        if self.image_key in example or self.video_key in example:
            for message in messages:
                content = message["content"]
                content_list = []
                segments = re.split("(<image>|<video>)", content)
                segments = [item for item in segments if item != ""]
                for segment in segments:
                    if segment == "<image>":
                        content_list.append({"type": "image"})
                    elif segment == "<video>":
                        content_list.append({"type": "video"})
                    else:
                        content_list.append({"type": "text", "text": segment})

                message["content"] = content_list

        return messages

    def __getitem__(self, item):
        """
        Note that we also return the raw_input_ids so that it can be combined with other chat template
        """
        row_dict: dict = self.dataframe[item]
        messages = self._build_messages(row_dict)
        model_inputs = {}

        if self.processor is not None:
            from verl.utils.dataset.vision_utils import process_image, process_video

            raw_prompt = self.processor.apply_chat_template(messages, add_generation_prompt=True, tokenize=False)
            multi_modal_data = {}

<<<<<<< HEAD
                model_inputs, multi_modal_data, raw_prompt = process_minicpmo_data(row_dict, messages, self.tokenizer, self.minicpmo_config, self.image_key, self.max_prompt_length, self.truncation, logger)
            else:
                raw_prompt = self.processor.apply_chat_template(messages, add_generation_prompt=True, tokenize=False)
                multi_modal_data = {}

                images = None
                if self.image_key in row_dict:
                    images = [process_image(image) for image in row_dict.pop(self.image_key)]
                    multi_modal_data["images"] = images

                videos = None
                if self.video_key in row_dict:
                    videos = [process_video(video) for video in row_dict.pop(self.video_key)]
                    multi_modal_data["videos"] = [video.numpy() for video in videos]
=======
            images = None
            if self.image_key in row_dict and row_dict.get(self.image_key, None) is not None:
                images = [process_image(image) for image in row_dict.pop(self.image_key)]
                multi_modal_data["image"] = images

            videos = None
            if self.video_key in row_dict and row_dict.get(self.video_key, None) is not None:
                videos = [process_video(video) for video in row_dict.pop(self.video_key)]
                multi_modal_data["video"] = [video.numpy() for video in videos]
>>>>>>> 8ba2f27c

            model_inputs = self.processor(text=[raw_prompt], images=images, videos=videos, return_tensors="pt")

            input_ids = model_inputs.pop("input_ids")
            attention_mask = model_inputs.pop("attention_mask")

            if "second_per_grid_ts" in model_inputs:
                model_inputs.pop("second_per_grid_ts")

            # There's a trap here, multi_modal_inputs has to be a dict, not BatchFeature
            row_dict["multi_modal_data"] = multi_modal_data

            # We will do batch.union() in the trainer, we cannot have "multi_modal_inputs" in row_dict if rollout generates new multi_modal_inputs
            if self.process_multi_modal_inputs_in_dataset:
                row_dict["multi_modal_inputs"] = dict(model_inputs)

                # second_per_grid_ts isn't used for training, just for mrope
                row_dict["multi_modal_inputs"].pop("second_per_grid_ts", None)

        else:
            raw_prompt = self.tokenizer.apply_chat_template(messages, add_generation_prompt=True, tokenize=False)
            model_inputs = self.tokenizer(raw_prompt, return_tensors="pt", add_special_tokens=False)
            input_ids = model_inputs.pop("input_ids")
            attention_mask = model_inputs.pop("attention_mask")

        input_ids, attention_mask = verl_F.postprocess_data(
            input_ids=input_ids,
            attention_mask=attention_mask,
            max_length=self.max_prompt_length,
            pad_token_id=self.tokenizer.pad_token_id,
            left_pad=True,
            truncation=self.truncation,
        )

        if self.processor is not None and "Qwen2VLImageProcessor" in self.processor.image_processor.__class__.__name__:
            from verl.models.transformers.qwen2_vl import get_rope_index

            position_ids = [
                get_rope_index(
                    self.processor,
                    input_ids=input_ids[0],
                    image_grid_thw=model_inputs.get("image_grid_thw"),
                    video_grid_thw=model_inputs.get("video_grid_thw"),
                    second_per_grid_ts=model_inputs.get("second_per_grid_ts"),
                    attention_mask=attention_mask[0],
                )
            ]  # (1, 3, seq_len)

        else:
            position_ids = compute_position_id_with_mask(attention_mask)

        row_dict["input_ids"] = input_ids[0]
        row_dict["attention_mask"] = attention_mask[0]
        row_dict["position_ids"] = position_ids[0]

        raw_prompt_ids = self.tokenizer.encode(raw_prompt, add_special_tokens=False)
        if len(raw_prompt_ids) > self.max_prompt_length:
            if self.truncation == "left":
                raw_prompt_ids = raw_prompt_ids[-self.max_prompt_length :]
            elif self.truncation == "right":
                raw_prompt_ids = raw_prompt_ids[: self.max_prompt_length]
            elif self.truncation == "middle":
                left_half = self.max_prompt_length // 2
                right_half = self.max_prompt_length - left_half
                raw_prompt_ids = raw_prompt_ids[:left_half] + raw_prompt_ids[-right_half:]
            elif self.truncation == "error":
                raise RuntimeError(f"Prompt length {len(raw_prompt_ids)} is longer than {self.max_prompt_length}.")

        row_dict["raw_prompt_ids"] = raw_prompt_ids
        # encode prompts without chat template
        if self.return_raw_chat:
            row_dict["raw_prompt"] = messages

        # get prompts with chat template
        if self.return_full_prompt:
            row_dict["full_prompts"] = raw_prompt  # array of strings

        # add index for each prompt
        index = row_dict.get("extra_info", {}).get("index", 0)
        tools_kwargs = row_dict.get("extra_info", {}).get("tools_kwargs", {})
        interaction_kwargs = row_dict.get("extra_info", {}).get("interaction_kwargs", {})
        need_tools_kwargs = row_dict.get("extra_info", {}).get("need_tools_kwargs", self.need_tools_kwargs)
        if need_tools_kwargs and not tools_kwargs:
            logger.warning("tools_kwargs is empty for index {}, data source: {}", index, row_dict["data_source"])
        row_dict["index"] = index
        row_dict["tools_kwargs"] = tools_kwargs
        row_dict["interaction_kwargs"] = interaction_kwargs
        return row_dict

    def __getstate__(self):
        if not self.serialize_dataset:
            state = self.__dict__.copy()

            if "dataframe" in state:
                del state["dataframe"]
            return state

        return self.__dict__.copy()<|MERGE_RESOLUTION|>--- conflicted
+++ resolved
@@ -115,17 +115,8 @@
         self.need_tools_kwargs = config.get("need_tools_kwargs", False)
         self.filter_prompts = config.get("filter_prompts", True)
         self.serialize_dataset = False
-<<<<<<< HEAD
         self.process_multi_modal_inputs_in_dataset = config.get("process_multi_modal_inputs_in_dataset", True)
 
-        self.processor_type = self.processor.image_processor.__class__.__name__ if self.processor is not None else None
-        if self.processor_type == "MiniCPMVImageProcessor":
-            from verl.utils.dataset.vision_utils import init_minicpmo_config
-
-            self.minicpmo_config = init_minicpmo_config(self.processor, config)
-
-=======
->>>>>>> 8ba2f27c
         self._download()
         self._read_files_and_tokenize()
 
@@ -225,22 +216,6 @@
             raw_prompt = self.processor.apply_chat_template(messages, add_generation_prompt=True, tokenize=False)
             multi_modal_data = {}
 
-<<<<<<< HEAD
-                model_inputs, multi_modal_data, raw_prompt = process_minicpmo_data(row_dict, messages, self.tokenizer, self.minicpmo_config, self.image_key, self.max_prompt_length, self.truncation, logger)
-            else:
-                raw_prompt = self.processor.apply_chat_template(messages, add_generation_prompt=True, tokenize=False)
-                multi_modal_data = {}
-
-                images = None
-                if self.image_key in row_dict:
-                    images = [process_image(image) for image in row_dict.pop(self.image_key)]
-                    multi_modal_data["images"] = images
-
-                videos = None
-                if self.video_key in row_dict:
-                    videos = [process_video(video) for video in row_dict.pop(self.video_key)]
-                    multi_modal_data["videos"] = [video.numpy() for video in videos]
-=======
             images = None
             if self.image_key in row_dict and row_dict.get(self.image_key, None) is not None:
                 images = [process_image(image) for image in row_dict.pop(self.image_key)]
@@ -250,7 +225,6 @@
             if self.video_key in row_dict and row_dict.get(self.video_key, None) is not None:
                 videos = [process_video(video) for video in row_dict.pop(self.video_key)]
                 multi_modal_data["video"] = [video.numpy() for video in videos]
->>>>>>> 8ba2f27c
 
             model_inputs = self.processor(text=[raw_prompt], images=images, videos=videos, return_tensors="pt")
 
