--- conflicted
+++ resolved
@@ -36,11 +36,11 @@
     The `rank` here refer to the source rank on global process group (regardless
     of dist_group argument).
     """
-<<<<<<< HEAD
-    device = torch.device("cuda" if torch.cuda.is_available() and not force_cpu_device else "cpu")
-=======
-    device = torch.device(get_device_name() if not force_cpu_device else "cpu")
->>>>>>> 7737bf06
+    if torch.cuda.is_available() and not force_cpu_device:
+        device = torch.device("cuda")
+    else:
+        device = torch.device("cpu")
+
 
     if rank == src:
         if len(data) == 0:
