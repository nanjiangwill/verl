# Copyright 2023-2024 SGLang Team
# Copyright 2025 ModelBest Inc. and/or its affiliates
#
# Licensed under the Apache License, Version 2.0 (the "License");
# you may not use this file except in compliance with the License.
# You may obtain a copy of the License at
#
#     http://www.apache.org/licenses/LICENSE-2.0
#
# Unless required by applicable law or agreed to in writing, software
# distributed under the License is distributed on an "AS IS" BASIS,
# WITHOUT WARRANTIES OR CONDITIONS OF ANY KIND, either express or implied.
# See the License for the specific language governing permissions and
# limitations under the License.
import difflib
import logging
import os
from enum import Enum
from typing import Any, Optional

import torch
from pydantic import BaseModel, ConfigDict, model_validator
from transformers import PreTrainedTokenizer, PreTrainedTokenizerFast, ProcessorMixin

from verl.tools.schemas import OpenAIFunctionToolCall, OpenAIFunctionToolSchema
from verl.utils.model import compute_position_id_with_mask

logger = logging.getLogger(__file__)
logger.setLevel(os.getenv("VERL_LOGGING_LEVEL", "WARN"))

BASE_CHAT_HISTORY = [
    {"role": "system", "content": "You are a helpful assistant."},
    {"role": "user", "content": "I am a user."},
]


class FinishReasonTypeEnum(str, Enum):
    """The enum for finish reason type."""

    LENGTH = "length"
    STOP = "stop"
    TOOL_CALL = "tool_calls"

    @classmethod
    def from_str(cls, value: str) -> "FinishReasonTypeEnum":
        if value == "stop":
            return cls.STOP
        elif value == "length":
            return cls.LENGTH
        elif value == "tool_calls":
            return cls.TOOL_CALL
        else:
            raise ValueError(f"Unsupported finish reason type: {value}")


class Message(BaseModel):
    role: str
    content: str | dict[str, Any] | list[dict[str, Any]]
    tool_calls: Optional[list[OpenAIFunctionToolCall]] = None


class AsyncRolloutRequestStateEnum(str, Enum):
    """The enum for async rollout request state."""

    PENDING = "pending"
    RUNNING = "running"
    COMPLETED = "completed"
    FAILED = "failed"
    TOOL_CALLING = "tool_calling"
    INTERACTING = "interacting"


class TokenizationSanityCheckModeEnum(str, Enum):
    """The enum for tokenization sanity check mode."""

    DISABLE = "disable"
    STRICT = "strict"
    IGNORE_STRIPPABLE = "ignore_strippable"


class AsyncRolloutRequest(BaseModel):
    """The data model for async rollout."""

    model_config = ConfigDict(arbitrary_types_allowed=True)

    batch_data_id: int = 0
    rollout_offset: int = 0
    request_id: str
    state: AsyncRolloutRequestStateEnum
    messages: list[Message]
    multi_modal_keys: Optional[list[str]] = None
    multi_modal_data: Optional[dict[str, Any]] = None
    multi_modal_inputs: Optional[dict[str, torch.Tensor]] = None
    tool_schemas: Optional[list[OpenAIFunctionToolSchema]] = None
    tools_kwargs: dict[str, Any] = {}
    interaction_kwargs: dict[str, Any] = {}
    input_ids: Optional[torch.Tensor] = None
    prompt_ids: Optional[torch.Tensor] = None
    response_ids: Optional[torch.Tensor] = None
    attention_mask: Optional[torch.Tensor] = None
    prompt_attention_mask: Optional[torch.Tensor] = None
    response_attention_mask: Optional[torch.Tensor] = None
    position_ids: Optional[torch.Tensor] = None
    prompt_position_ids: Optional[torch.Tensor] = None
    response_position_ids: Optional[torch.Tensor] = None
    loss_mask: Optional[torch.Tensor] = None
    prompt_loss_mask: Optional[torch.Tensor] = None
    response_loss_mask: Optional[torch.Tensor] = None
    reward_scores: dict[str, float]
    max_prompt_len: int
    max_response_len: int = 8192
    max_model_len: int = 32768
<<<<<<< HEAD
    metrics: Dict[str, List[Any]] = {}
    
    # Multi-turn optimization fields
    multiturn_optimization_method: str = "none"  # MultiTurnOptimizationMethod enum value
    enable_multiturn_optimization: bool = False
    custom_attention_mask: Optional[torch.Tensor] = None
    assistant_ranges: Optional[List[tuple]] = None
=======
    metrics: dict[str, list[Any]] = {}
>>>>>>> 8e0b9bd9

    use_inference_chat_template: bool
    tokenization_sanity_check_mode: TokenizationSanityCheckModeEnum
    generation_prompt_ids: Optional[torch.Tensor] = None
    base_conv_wo_gen_prompt_end_pos: int
    base_conv_with_gen_prompt_end_pos: int

    @model_validator(mode="before")
    @classmethod
    def initialize_request(cls, values):
        if not (messages := values.get("messages")):
            raise ValueError("messages is required for AsyncRolloutRequest initialization")
        if not (max_prompt_len := values.get("max_prompt_len")):
            raise ValueError("max_prompt_len is required for AsyncRolloutRequest initialization")
        if not (processing_class := values.pop("processing_class", None)):
            raise ValueError("processing_class is required for AsyncRolloutRequest initialization")

        values["messages"] = [Message.model_validate(msg) for msg in messages]

        # If there is no multi_modal_keys, we assume the multi-modal data is image and video.
        if not values.get("multi_modal_keys"):
            values["multi_modal_keys"] = ["image", "video"]
        if not values.get("multi_modal_data"):
            values["multi_modal_data"] = {key: [] for key in values["multi_modal_keys"]}
        else:
            # check if all multi_modal_keys are in multi_modal_data
            for key in values["multi_modal_keys"]:
                if key not in values["multi_modal_data"]:
                    values["multi_modal_data"][key] = []
        if not values.get("multi_modal_inputs"):
            values["multi_modal_inputs"] = {}

        tools = (
            [tool.model_dump() for tool in tool_schemas] if (tool_schemas := values.get("tool_schemas", [])) else None
        )

        multi_modal_data = values["multi_modal_data"]
        tokens_without_prompt = cls._handle_apply_chat_template(
            processing_class,
            messages,
            multi_modal_data=multi_modal_data,
            tools=tools,
            add_generation_prompt=False,
            tokenize=True,
        )
        if (
            values.get("input_ids") is None
            or values.get("attention_mask") is None
            or values.get("position_ids") is None
        ):
            tokenization_dict_with_prompt = cls._handle_apply_chat_template(
                processing_class,
                messages,
                multi_modal_data=multi_modal_data,
                tools=tools,
                add_generation_prompt=True,
                tokenize=True,
                return_dict=True,
            )

            values["input_ids"], values["attention_mask"] = (
                tokenization_dict_with_prompt["input_ids"],
                tokenization_dict_with_prompt["attention_mask"],
            )
            if values["input_ids"].shape[-1] > max_prompt_len:
                # Only log the warning to avoid truncating in the middle of generation prompt. Consider raising an
                # error for this case in the future.
                logger.warning(
                    f"Prompt {values['batch_data_id']} has length {values['input_ids'].shape[-1]} "
                    f"which is greater than max_prompt_len {max_prompt_len} after applied chat template with tools."
                )

            # Process multi_modal_inputs
            multi_modal_inputs = tokenization_dict_with_prompt.copy()
            multi_modal_inputs.pop("input_ids", None)
            multi_modal_inputs.pop("attention_mask", None)
            values["multi_modal_inputs"] = multi_modal_inputs

            values["position_ids"] = values["prompt_position_ids"] = cls._get_position_ids(
                processing_class, values["input_ids"], values["attention_mask"], multi_modal_inputs
            )

        values["prompt_ids"], values["prompt_attention_mask"] = values["input_ids"], values["attention_mask"]
        values["loss_mask"] = values["prompt_loss_mask"] = torch.zeros_like(values["input_ids"], dtype=torch.bool)
        values["generation_prompt_ids"] = values["input_ids"][..., tokens_without_prompt.shape[-1] :]
        values["base_conv_wo_gen_prompt_end_pos"] = cls._handle_apply_chat_template(
            processing_class,
            BASE_CHAT_HISTORY,
            multi_modal_data=multi_modal_data,
            tools=tools,
            add_generation_prompt=False,
            tokenize=True,
        ).shape[-1]

        values["base_conv_with_gen_prompt_end_pos"] = cls._handle_apply_chat_template(
            processing_class,
            BASE_CHAT_HISTORY,
            multi_modal_data=multi_modal_data,
            tools=tools,
            add_generation_prompt=True,
            tokenize=True,
        ).shape[-1]

        return values

    @staticmethod
    def _handle_apply_chat_template(
        processing_class: PreTrainedTokenizer | PreTrainedTokenizerFast | ProcessorMixin,
        messages: list[Message],
        multi_modal_data: dict[str, Any],
        tools: Optional[list[OpenAIFunctionToolSchema]] = None,
        add_generation_prompt: bool = False,
        tokenize: bool = False,
        return_dict: bool = False,
    ):
        raw_prompt = processing_class.apply_chat_template(
            messages, tools=tools, add_generation_prompt=add_generation_prompt, tokenize=False
        )
        if not tokenize:
            return raw_prompt

        if isinstance(processing_class, PreTrainedTokenizer) or isinstance(processing_class, PreTrainedTokenizerFast):
            if any(len(values) > 0 for values in multi_modal_data.values()):
                logger.warning(
                    "There is multi_modal_data but you are not using a processor. Multi-modal data will be ignored."
                )
            model_inputs = processing_class(text=[raw_prompt], return_tensors="pt")
        elif isinstance(processing_class, ProcessorMixin):
            # When we update multi_model_keys, we also need to update this logic
            images = images if len(images := multi_modal_data.get("image", [])) > 0 else None
            videos = videos if len(videos := multi_modal_data.get("video", [])) > 0 else None
            model_inputs = processing_class(text=[raw_prompt], images=images, videos=videos, return_tensors="pt")
        else:
            raise ValueError(f"Unsupported processing class type: {type(processing_class)}")

        model_inputs = dict(model_inputs)
        if return_dict:
            return model_inputs
        else:
            return model_inputs["input_ids"]

    @staticmethod
    def _get_position_ids(
        processing_class: PreTrainedTokenizer | PreTrainedTokenizerFast | ProcessorMixin,
        input_ids: torch.Tensor,
        attention_mask: torch.Tensor,
        multi_modal_inputs: Optional[dict[str, torch.Tensor]] = None,
    ) -> torch.Tensor:
        # special case for qwen2vl
        is_qwen2vl = (
            hasattr(processing_class, "image_processor")
            and "Qwen2VLImageProcessor" in processing_class.image_processor.__class__.__name__
        )
        if is_qwen2vl:
            from verl.models.transformers.qwen2_vl import get_rope_index

            image_grid_thw = video_grid_thw = second_per_grid_ts = None
            if multi_modal_inputs:
                image_grid_thw = multi_modal_inputs.get("image_grid_thw")
                video_grid_thw = multi_modal_inputs.get("video_grid_thw")
                second_per_grid_ts = multi_modal_inputs.get("second_per_grid_ts")

            assert input_ids.dim() == 2 and input_ids.shape[0] == 1, (
                f"input_ids should be 2D with batch size 1, but got shape {input_ids.shape}"
            )
            assert attention_mask.dim() == 2 and attention_mask.shape[0] == 1, (
                f"attention_mask should be 2D with batch size 1, but got shape {attention_mask.shape}"
            )
            new_position_ids = get_rope_index(
                processing_class,
                input_ids=input_ids.squeeze(0),
                image_grid_thw=image_grid_thw,
                video_grid_thw=video_grid_thw,
                second_per_grid_ts=second_per_grid_ts,
                attention_mask=attention_mask.squeeze(0),
            )
            return new_position_ids  # (3, seq_len)
        else:
            return compute_position_id_with_mask(attention_mask)  # (1, seq_len)

    def _update_input_ids(
        self,
        processing_class: PreTrainedTokenizer | PreTrainedTokenizerFast | ProcessorMixin,
        new_input_ids: torch.Tensor,
        attention_mask: bool,
        loss_mask: bool,
        new_multi_modal_inputs: Optional[dict[str, torch.Tensor]] = None,
    ) -> None:
        """
        Update the input_ids, attention_mask, position_ids, and loss_mask of the request in additive manner.
        """
        self.input_ids = torch.cat([self.input_ids, new_input_ids], dim=-1)
        attention_mask = torch.ones_like(new_input_ids) * int(attention_mask)
        self.attention_mask = torch.cat([self.attention_mask, attention_mask], dim=-1)
        loss_mask = torch.ones_like(new_input_ids) * int(loss_mask)
        self.loss_mask = torch.cat([self.loss_mask, loss_mask], dim=-1)

        if new_multi_modal_inputs:
            self._update_multi_modal_inputs(new_multi_modal_inputs)

        new_position_ids = self._get_position_ids(
            processing_class, new_input_ids, attention_mask, new_multi_modal_inputs
        )

        last_pos = self.position_ids[..., -1:]
        new_position_ids = new_position_ids + (last_pos + 1)

        self.position_ids = torch.cat([self.position_ids, new_position_ids], dim=-1)

        assert (
            self.input_ids.shape[-1]
            == self.attention_mask.shape[-1]
            == self.position_ids.shape[-1]
            == self.loss_mask.shape[-1]
        ), f"""Request {self.request_id} has different length of {self.input_ids.shape[-1]=}, 
            {self.attention_mask.shape[-1]=}, {self.position_ids.shape[-1]=}, {self.loss_mask.shape[-1]=}"""

    def _update_multi_modal_inputs(self, new_multi_modal_inputs: dict[str, torch.Tensor]) -> None:
        """
        Update the multi_modal_inputs of the request in additive manner.
        """
        for key in new_multi_modal_inputs:
            input_tensor = new_multi_modal_inputs[key]
            self.multi_modal_inputs[key] = (
                torch.cat([self.multi_modal_inputs[key], input_tensor], dim=0)
                if key in self.multi_modal_inputs
                else input_tensor
            )

    def get_generation_prompt_ids(
        self, processing_class: PreTrainedTokenizer | PreTrainedTokenizerFast | ProcessorMixin
    ) -> list[int]:
        """
        Get the generation prompt ids for rollout engine.

        Because rollout engine(SGLang) requires the ids to be a list, we need to convert the tensor to a list.
        """
        generation_prompt_ids = (
            None
            if self.input_ids[..., -self.generation_prompt_ids.shape[-1] :].eq(self.generation_prompt_ids).all()
            else self.generation_prompt_ids
        )
        if generation_prompt_ids is not None:
            self._update_input_ids(processing_class, generation_prompt_ids, attention_mask=True, loss_mask=False)

        if self.use_inference_chat_template:
            messages = [msg.model_dump() for msg in self.messages]
            tools = [tool.model_dump() for tool in self.tool_schemas] if self.tool_schemas else None
            generation_prompt_ids = self._handle_apply_chat_template(
                processing_class,
                messages,
                multi_modal_data=self.multi_modal_data,
                tools=tools,
                add_generation_prompt=True,
                tokenize=True,
            )
            return generation_prompt_ids.squeeze(0).tolist()
        else:
            return self.input_ids.squeeze(0).tolist()

    def add_user_message(
        self,
        processing_class: PreTrainedTokenizer | PreTrainedTokenizerFast | ProcessorMixin,
        content: str,
    ) -> None:
        self.messages.append(Message(role="user", content=content))
        messages = [*BASE_CHAT_HISTORY, self.messages[-1]]
        tools = [tool.model_dump() for tool in self.tool_schemas] if self.tool_schemas else None

        # We don't need to pass multi_modal_data here because we don't have any multi-modal data from Engine
        # Inference, it is pure text.
        content_ids = self._handle_apply_chat_template(
            processing_class, messages, multi_modal_data={}, tools=tools, add_generation_prompt=False, tokenize=True
        )[..., self.base_conv_wo_gen_prompt_end_pos :]
        self._update_input_ids(processing_class, content_ids, attention_mask=True, loss_mask=False)

    def add_assistant_message(
        self,
        processing_class: PreTrainedTokenizer | PreTrainedTokenizerFast | ProcessorMixin,
        content: str,
        tool_calls: Optional[list[OpenAIFunctionToolCall]] = None,
    ) -> None:
        self.messages.append(Message(role="assistant", content=content, tool_calls=tool_calls))

        # Check if we should use multi-turn optimization
        if self.enable_multiturn_optimization:
            # When optimization is enabled, we need to prepare the full conversation
            # with custom attention masks instead of just appending tokens
            self._update_conversation_with_optimization(processing_class)
        else:
            # Original behavior: just append the new assistant message tokens
            messages = [*BASE_CHAT_HISTORY, self.messages[-1]]
            tools = [tool.model_dump() for tool in self.tool_schemas] if self.tool_schemas else None

            # We don't need to pass multi_modal_data here because we don't have any multi-modal data from Engine
            # Inference, it is pure text.
            content_ids = self._handle_apply_chat_template(
                processing_class, messages, multi_modal_data={}, tools=tools, add_generation_prompt=False, tokenize=True
            )[..., self.base_conv_with_gen_prompt_end_pos :]
            self._update_input_ids(processing_class, content_ids, attention_mask=True, loss_mask=True)

    def add_tool_response_messages(
        self,
        processing_class: PreTrainedTokenizer | PreTrainedTokenizerFast | ProcessorMixin,
        contents: list[str | dict[str, Any]],
    ) -> None:
        if not contents:
            return
        # We also handle the case when tool returns image
        # We require the processing of the image and video to be done at tool.execute() level
        delta_multi_modal_data = {key: [] for key in self.multi_modal_keys}
        for content in contents:
            if isinstance(content, dict):
                content_list = []
                # When we update multi_model_keys, we also need to update this logic
                if "image" in content:
                    if not isinstance(content["image"], list):
                        raise ValueError(
                            f"Image must be a list, but got {type(content['image'])}. Please check the tool.execute(). "
                            f"For single images, wrap in a list: [image]. "
                            f"Example: {{'image': [img1]}} or {{'image': [img1, img2, ...]}}."
                        )

                    content_list.extend([{"type": "image"} for _ in content["image"]])
                    delta_multi_modal_data["image"].extend(content["image"])
                if "video" in content:
                    if not isinstance(content["video"], list):
                        raise ValueError(
                            f"Video must be a list, but got {type(content['video'])}. Please check the tool.execute(). "
                            f"For single videos, wrap in a list: [video]. "
                            f"Example: {{'video': [video1]}} or {{'video': [video1, video2, ...]}}."
                        )

                    content_list.extend([{"type": "video"} for _ in content["video"]])
                    delta_multi_modal_data["video"].extend(content["video"])
                if "text" in content:
                    content_list.append({"type": "text", "text": content["text"]})
                for key in content:
                    if key not in ["image", "video", "text"]:
                        logger.warning(
                            f"Tool response message contains unexpected key: {key} "
                            f"while we only support `image`, `video`, and `text`."
                        )
                self.messages.append(Message(role="tool", content=content_list))
            else:
                self.messages.append(Message(role="tool", content=content))

        messages = [*BASE_CHAT_HISTORY, *self.messages[-len(contents) :]]
        tools = [tool.model_dump() for tool in self.tool_schemas] if self.tool_schemas else None

        for key in self.multi_modal_keys:
            if len(delta_multi_modal_data[key]) > 0:
                self.multi_modal_data[key].extend(delta_multi_modal_data[key])

        # We just passed the new multi-modal data to the chat template to update the input_ids.
        content_info = self._handle_apply_chat_template(
            processing_class,
            messages,
            multi_modal_data=delta_multi_modal_data,
            tools=tools,
            add_generation_prompt=False,
            tokenize=True,
            return_dict=True,
        )
        content_ids = content_info["input_ids"][..., self.base_conv_wo_gen_prompt_end_pos :]

        # process multi_modal_inputs
        multi_modal_inputs = content_info.copy()
        multi_modal_inputs.pop("input_ids", None)
        multi_modal_inputs.pop("attention_mask", None)
        self._update_input_ids(
            processing_class,
            content_ids,
            attention_mask=True,
            loss_mask=False,
            new_multi_modal_inputs=multi_modal_inputs,
        )

    def update_metrics(self, metrics: Any, tool_id: str) -> None:
        """
        metrics: should be a dict of tools_name -> Any
        """
        if self.metrics.get(tool_id) is None:
            self.metrics[tool_id] = []
        self.metrics[tool_id].append(metrics)

    def _get_prompt_diffs(
        self,
        processing_class: PreTrainedTokenizer | PreTrainedTokenizerFast | ProcessorMixin,
        full_prompt_ids: torch.Tensor,
        current_prompt_ids: torch.Tensor,
        diff_surrounding_chars: int = 10,
    ) -> list[dict[str, Any]]:
        """Get differences between full prompt and current prompt with surrounding context.

        This function helps debug tokenization mismatches by showing the differences between
        full prompt and current prompt with surrounding context. Instead of just showing
        the exact diff, it includes additional tokens before and after to help locate
        the issue in the chat template.

        For example, if the actual diff is a newline change from "\n\n" to "\n", with
        diff_surrounding_chars the output might look like:

        full_prompt_chunk:    "<|im_start|>assistant\n\nI think..."
        current_prompt_chunk: "<|im_start|>assistant\nI think..."

        This context makes it much easier to identify where in the chat template the
        mismatch occurs.

        Args:
            processing_class: The processing class to use for decoding the token IDs
            full_prompt_ids: Token IDs from applying chat template to all messages at once
            current_prompt_ids: Token IDs from incremental chat template application
            diff_surrounding_chars: Number of surrounding characters to include for context (default: 10)

        Returns:
            List of dicts containing the differing chunks with context and their indices
        """
        full_prompt_ids = full_prompt_ids.squeeze(0)
        current_prompt_ids = current_prompt_ids.squeeze(0)
        full_prompt = processing_class.decode(full_prompt_ids, skip_special_tokens=False)
        current_prompt = processing_class.decode(current_prompt_ids, skip_special_tokens=False)
        s = difflib.SequenceMatcher(None, full_prompt, current_prompt, autojunk=False)
        diffs = []
        for tag, i1, i2, j1, j2 in s.get_opcodes():
            if tag == "equal":
                continue

            # Get the surrounding context for better readability
            start_i = max(0, i1 - diff_surrounding_chars)
            end_i = min(len(full_prompt), i2 + diff_surrounding_chars)
            start_j = max(0, j1 - diff_surrounding_chars)
            end_j = min(len(current_prompt), j2 + diff_surrounding_chars)

            diffs.append(
                {
                    "full_prompt_chunk": full_prompt[start_i:end_i],
                    "current_prompt_chunk": current_prompt[start_j:end_j],
                    "indices": (start_i, end_i, start_j, end_j),
                }
            )
        return diffs

    def finalize(
        self,
        processing_class: PreTrainedTokenizer | PreTrainedTokenizerFast | ProcessorMixin,
        reward_scores: dict[str, list[float]],
        finish_reason_type: FinishReasonTypeEnum = FinishReasonTypeEnum.STOP,
    ) -> None:
        self.state = AsyncRolloutRequestStateEnum.COMPLETED
        self.reward_scores = reward_scores

        # In case we failed to generate the assistant message and the generation prompt ids were already added to
        # input_ids, remove them from the end of input_ids
        if self.input_ids[..., -self.generation_prompt_ids.shape[-1] :].eq(self.generation_prompt_ids).all():
            self.input_ids = self.input_ids[..., : -self.generation_prompt_ids.shape[-1]]
            self.attention_mask = self.attention_mask[..., : -self.generation_prompt_ids.shape[-1]]
            self.position_ids = self.position_ids[..., : -self.generation_prompt_ids.shape[-1]]
            self.loss_mask = self.loss_mask[..., : -self.generation_prompt_ids.shape[-1]]

        self.response_ids = self.input_ids[..., self.prompt_ids.shape[-1] :]

        if self.tokenization_sanity_check_mode != TokenizationSanityCheckModeEnum.DISABLE:
            # When there is a diff, we log the diffs with diff_surrounding_chars context
            diff_surrounding_chars = 10

            messages = [msg.model_dump() for msg in self.messages]
            tools = [tool.model_dump() for tool in self.tool_schemas] if self.tool_schemas else None
            full_prompt_info = self._handle_apply_chat_template(
                processing_class,
                messages,
                multi_modal_data=self.multi_modal_data,
                tools=tools,
                add_generation_prompt=False,
                tokenize=True,
                return_dict=True,
            )
            full_prompt_ids = full_prompt_info["input_ids"]

            # We must use dict(full_prompt_info) to convert BatchFeature values to a new dict
            # because np.array() only keeps the keys for BatchFeature.
            full_prompt_multi_modal_inputs = full_prompt_info.copy()
            full_prompt_multi_modal_inputs.pop("input_ids", None)
            full_prompt_multi_modal_inputs.pop("attention_mask", None)

            for multi_modal_inputs_key in self.multi_modal_inputs:
                if multi_modal_inputs_key in full_prompt_multi_modal_inputs:
                    if (
                        not self.multi_modal_inputs[multi_modal_inputs_key]
                        .eq(full_prompt_multi_modal_inputs[multi_modal_inputs_key])
                        .all()
                    ):
                        logger.warning(
                            f"Multi-modal data {multi_modal_inputs_key} is not consistent. "
                            f"This may lead to unexpected behavior during training. "
                            f"Please review your multi_modal_inputs logic."
                        )
                else:
                    logger.warning(
                        f"Multi-modal inputs key {multi_modal_inputs_key} is not found in the multi_modal_inputs. "
                        f"This may lead to unexpected behavior during training."
                        f"Please review your multi_modal_inputs logic."
                    )

            if diffs := self._get_prompt_diffs(
                processing_class, full_prompt_ids, self.input_ids, diff_surrounding_chars=diff_surrounding_chars
            ):
                log_warning = False
                if self.tokenization_sanity_check_mode == TokenizationSanityCheckModeEnum.STRICT:
                    log_warning = True
                elif self.tokenization_sanity_check_mode == TokenizationSanityCheckModeEnum.IGNORE_STRIPPABLE:
                    non_strippable_diffs_exist = any(
                        d["full_prompt_chunk"].strip() or d["current_prompt_chunk"].strip() for d in diffs
                    )
                    if non_strippable_diffs_exist:
                        log_warning = True

                if log_warning:
                    mode_str = f" ({self.tokenization_sanity_check_mode.value})"
                    logger.warning(
                        f"Inconsistent training and inference tokenization detected{mode_str}. This may lead to "
                        f"unexpected behavior during training. Please review your chat template to determine if this "
                        f"is intentional. For more information, refer to the multiturn README.md."
                    )
                    logger.warning(
                        f"Showing {diff_surrounding_chars} characters before and after the diffs for context and "
                        f"better readability."
                    )
                    diff_details_list = []
                    for d in diffs:
                        i1, i2, j1, j2 = d["indices"]
                        diff_details_list.append(
                            f"idx {i1}:{i2} -> {j1}:{j2} | full_prompt_chunk: {repr(d['full_prompt_chunk'])} | "
                            f"current_prompt_chunk: {repr(d['current_prompt_chunk'])}"
                        )
                    diff_details = "\n".join(diff_details_list)
                    logger.warning(f"Found differences:\n{diff_details}")

        if finish_reason_type == FinishReasonTypeEnum.STOP:
            pass
        elif finish_reason_type == FinishReasonTypeEnum.LENGTH:
            pass
        else:
            raise ValueError(f"Unsupported finalize finish reason type: {finish_reason_type}")
        self.truncate_output_ids(processing_class)

        assert (
            self.input_ids.shape[-1]
            == self.attention_mask.shape[-1]
            == self.position_ids.shape[-1]
            == self.loss_mask.shape[-1]
        ), f"""Request {self.request_id} has different length of {self.input_ids.shape[-1]=}, 
            {self.attention_mask.shape[-1]=}, {self.position_ids.shape[-1]=}, {self.loss_mask.shape[-1]=}"""

    def truncate_output_ids(
        self, processing_class: PreTrainedTokenizer | PreTrainedTokenizerFast | ProcessorMixin
    ) -> None:
        self.input_ids = self.input_ids[..., : self.max_model_len]
        self.attention_mask = self.attention_mask[..., : self.max_model_len]
        self.position_ids = self.position_ids[..., : self.max_model_len]
        self.loss_mask = self.loss_mask[..., : self.max_model_len]
        self.response_ids = self.input_ids[..., self.prompt_ids.shape[-1] :][..., : self.max_response_len]
        self.response_attention_mask = self.attention_mask[..., self.prompt_attention_mask.shape[-1] :][
            ..., : self.max_response_len
        ]
        self.response_position_ids = self.position_ids[..., self.prompt_position_ids.shape[-1] :][
            ..., : self.max_response_len
        ]
        self.response_loss_mask = self.loss_mask[..., self.prompt_loss_mask.shape[-1] :][..., : self.max_response_len]

    def _update_conversation_with_optimization(
        self, processing_class: Union[PreTrainedTokenizer, PreTrainedTokenizerFast, ProcessorMixin]
    ) -> None:
        """
        Update the conversation using the specified multi-turn optimization method.
        
        This method re-processes the entire conversation with custom attention masks
        when multi-turn optimization is enabled.
        """
        from verl.utils.multiturn_forward_utils import prepare_multiturn_inputs, MultiTurnOptimizationMethod
        
        # Determine which optimization method to use
        try:
            method = MultiTurnOptimizationMethod(self.multiturn_optimization_method)
        except ValueError:
            logger.warning(f"Unknown optimization method: {self.multiturn_optimization_method}, using SDPA")
            method = MultiTurnOptimizationMethod.SDPA
        
        # Convert messages to dict format for the utility function
        messages_dict = [msg.model_dump() for msg in self.messages]
        tools = [tool.model_dump() for tool in self.tool_schemas] if self.tool_schemas else None
        
        try:
            input_ids, position_ids, attention_mask, assistant_ranges = prepare_multiturn_inputs(
                processing_class,
                messages_dict,
                method=method,
                tools=tools,
                max_model_len=self.max_model_len
            )
            
            # Update the request with optimized tensors
            self.input_ids = input_ids.unsqueeze(0)  # Add batch dimension
            self.position_ids = position_ids.unsqueeze(0)
            self.custom_attention_mask = attention_mask
            self.assistant_ranges = assistant_ranges
            
            # Create standard attention mask from custom mask
            seq_len = input_ids.shape[0]
            self.attention_mask = torch.ones(1, seq_len, dtype=torch.long)
            
            # Create loss mask - only assistant messages should contribute to loss
            loss_mask = torch.zeros(1, seq_len, dtype=torch.long)
            for range_tuple in assistant_ranges:
                if len(range_tuple) == 4:  # SDPA format: (reasoning_start, reasoning_end, clean_start, clean_end)
                    _, _, clean_start, clean_end = range_tuple
                    loss_mask[0, clean_start:clean_end] = 1
                elif len(range_tuple) == 2:  # Simple format: (start, end)
                    start, end = range_tuple
                    loss_mask[0, start:end] = 1
            self.loss_mask = loss_mask
            
            logger.info(
                f"Updated conversation with {method} optimization: "
                f"seq_len={seq_len}, assistant_ranges={len(assistant_ranges)}"
            )
            
        except Exception as e:
            logger.warning(f"Failed to update conversation with {method} optimization: {e}, falling back to standard mode")
            # Fall back to standard processing
            self.enable_multiturn_optimization = False
            # Re-process without optimization
            messages = [*BASE_CHAT_HISTORY, self.messages[-1]]
            tools = [tool.model_dump() for tool in self.tool_schemas] if self.tool_schemas else None
            content_ids = self._handle_apply_chat_template(
                processing_class, messages, multi_modal_data={}, tools=tools, add_generation_prompt=False, tokenize=True
            )[..., self.base_conv_with_gen_prompt_end_pos :]
            self._update_input_ids(processing_class, content_ids, attention_mask=True, loss_mask=True)
<|MERGE_RESOLUTION|>--- conflicted
+++ resolved
@@ -16,7 +16,7 @@
 import logging
 import os
 from enum import Enum
-from typing import Any, Optional
+from typing import Any, Optional, Union
 
 import torch
 from pydantic import BaseModel, ConfigDict, model_validator
@@ -110,17 +110,13 @@
     max_prompt_len: int
     max_response_len: int = 8192
     max_model_len: int = 32768
-<<<<<<< HEAD
-    metrics: Dict[str, List[Any]] = {}
+    metrics: dict[str, list[Any]] = {}
     
     # Multi-turn optimization fields
     multiturn_optimization_method: str = "none"  # MultiTurnOptimizationMethod enum value
     enable_multiturn_optimization: bool = False
     custom_attention_mask: Optional[torch.Tensor] = None
-    assistant_ranges: Optional[List[tuple]] = None
-=======
-    metrics: dict[str, list[Any]] = {}
->>>>>>> 8e0b9bd9
+    assistant_ranges: Optional[list[tuple]] = None
 
     use_inference_chat_template: bool
     tokenization_sanity_check_mode: TokenizationSanityCheckModeEnum
